// sparrow
// (C) 2023, Deutsche Telekom IT GmbH
//
// Deutsche Telekom IT GmbH and all other contributors /
// copyright owners license this file to you under the Apache
// License, Version 2.0 (the "License"); you may not use this
// file except in compliance with the License.
// You may obtain a copy of the License at
//
// http://www.apache.org/licenses/LICENSE-2.0
//
// Unless required by applicable law or agreed to in writing,
// software distributed under the License is distributed on an
// "AS IS" BASIS, WITHOUT WARRANTIES OR CONDITIONS OF ANY
// KIND, either express or implied.  See the License for the
// specific language governing permissions and limitations
// under the License.

package config

import (
	"context"
	"fmt"
	"io"
	"net/http"
	"time"

	"github.com/caas-team/sparrow/internal/helper"
	"github.com/caas-team/sparrow/internal/logger"
	"gopkg.in/yaml.v3"
)

type HttpLoader struct {
	cfg        *Config
	cCfgChecks chan<- map[string]any
	client     *http.Client
}

func NewHttpLoader(cfg *Config, cCfgChecks chan<- map[string]any) *HttpLoader {
	return &HttpLoader{
		cfg:        cfg,
		cCfgChecks: cCfgChecks,
		client: &http.Client{
			Timeout: cfg.Loader.http.timeout,
		},
	}
}

// Run gets the runtime configuration
// from the http remote endpoint.
// The config is will be loaded periodically defined by the
// loader interval configuration. A failed request will be retried defined
// by the retry configuration
func (gl *HttpLoader) Run(ctx context.Context) {
	ctx, cancel := logger.NewContextWithLogger(ctx, "httpLoader")
	defer cancel()
	log := logger.FromContext(ctx)

	var runtimeCfg *RuntimeConfig
	for {
		getConfigRetry := helper.Retry(func(ctx context.Context) error {
			var err error
			runtimeCfg, err = gl.GetRuntimeConfig(ctx)
			return err
		}, gl.cfg.Loader.Http.RetryCfg)

		if err := getConfigRetry(ctx); err != nil {
			log.Error("Could not get remote runtime configuration", "error", err)
			return
		}

		log.Info("Successfully got remote runtime configuration")
		gl.cCfgChecks <- runtimeCfg.Checks

		select {
		case <-ctx.Done():
			return
		case <-time.After(gl.cfg.Loader.Interval):
		}
	}
}

// GetRuntimeConfig gets the remote runtime configuration
func (gl *HttpLoader) GetRuntimeConfig(ctx context.Context) (*RuntimeConfig, error) {
	log := logger.FromContext(ctx).With("url", gl.cfg.Loader.Http.Url)

<<<<<<< HEAD
	client := http.DefaultClient
	client.Timeout = gl.cfg.Loader.Http.Timeout

	req, err := http.NewRequestWithContext(ctx, http.MethodGet, gl.cfg.Loader.Http.Url, http.NoBody)
=======
	req, err := http.NewRequestWithContext(ctx, http.MethodGet, gl.cfg.Loader.http.url, http.NoBody)
>>>>>>> 0e39ca8a
	if err != nil {
		log.Error("Could not create http GET request", "error", err.Error())
		return nil, err
	}
	if gl.cfg.Loader.Http.Token != "" {
		req.Header.Add("Authorization", fmt.Sprintf("Bearer %s", gl.cfg.Loader.Http.Token))
	}

	res, err := gl.client.Do(req)
	if err != nil {
		log.Error("Http get request failed", "error", err.Error())
		return nil, err
	}
	defer res.Body.Close()

	if res.StatusCode != http.StatusOK {
		log.Error("Http get request failed", "status", res.Status)
		return nil, fmt.Errorf("request failed, status is %s", res.Status)
	}

	body, err := io.ReadAll(res.Body)
	if err != nil {
		log.Error("Could not read response body", "error", err.Error())
		return nil, err
	}
	log.Debug("Successfully got response")

	runtimeCfg := &RuntimeConfig{}
	if err := yaml.Unmarshal(body, &runtimeCfg); err != nil {
		log.Error("Could not unmarshal response", "error", err.Error())
		return nil, err
	}

	return runtimeCfg, nil
}<|MERGE_RESOLUTION|>--- conflicted
+++ resolved
@@ -84,15 +84,9 @@
 func (gl *HttpLoader) GetRuntimeConfig(ctx context.Context) (*RuntimeConfig, error) {
 	log := logger.FromContext(ctx).With("url", gl.cfg.Loader.Http.Url)
 
-<<<<<<< HEAD
-	client := http.DefaultClient
-	client.Timeout = gl.cfg.Loader.Http.Timeout
+	req, err := http.NewRequestWithContext(ctx, http.MethodGet, gl.cfg.Loader.http.url, http.NoBody)
 
-	req, err := http.NewRequestWithContext(ctx, http.MethodGet, gl.cfg.Loader.Http.Url, http.NoBody)
-=======
-	req, err := http.NewRequestWithContext(ctx, http.MethodGet, gl.cfg.Loader.http.url, http.NoBody)
->>>>>>> 0e39ca8a
-	if err != nil {
+  if err != nil {
 		log.Error("Could not create http GET request", "error", err.Error())
 		return nil, err
 	}
