package config

import (
	"time"

	"github.com/caas-team/sparrow/internal/helper"
)

type Config struct {
	Checks map[string]any
	Loader LoaderConfig
	Api    ApiConfig
}

// ApiConfig is the configuration for the data API
type ApiConfig struct {
	ListeningAddress string
}

// LoaderConfig is the configuration for loader
type LoaderConfig struct {
	Type     string
	Interval time.Duration
	http     HttpLoaderConfig
	file     FileLoaderConfig
}

// HttpLoaderConfig is the configuration
// for the specific http loader
type HttpLoaderConfig struct {
	url      string
	token    string
	timeout  time.Duration
	retryCfg helper.RetryConfig
}

type FileLoaderConfig struct {
	path string
}

// NewConfig creates a new Config
func NewConfig() *Config {
	return &Config{
		Checks: map[string]any{},
	}
}

<<<<<<< HEAD
func (c *Config) SetApiPort(port string) {
	c.Api.Port = port
=======
func (c *Config) SetApiListeningAddress(address string) {
	c.Api.ListeningAddress = address
>>>>>>> 339da0ca
}

// SetLoaderType sets the loader type
func (c *Config) SetLoaderType(loaderType string) {
	c.Loader.Type = loaderType
}

func (c *Config) SetLoaderFile(loaderFile string) {
  c.Loader.file.path = loaderFile
}

// SetLoaderInterval sets the loader interval
// loaderInterval in seconds
func (c *Config) SetLoaderInterval(loaderInterval int) {
	c.Loader.Interval = time.Duration(loaderInterval) * time.Second
}

// SetLoaderHttpUrl sets the loader http url
func (c *Config) SetLoaderHttpUrl(url string) {
	c.Loader.http.url = url
}

// SetLoaderHttpToken sets the loader http token
func (c *Config) SetLoaderHttpToken(token string) {
	c.Loader.http.token = token
}

// SetLoaderHttpTimeout sets the loader http timeout
// timeout in seconds
func (c *Config) SetLoaderHttpTimeout(timeout int) {
	c.Loader.http.timeout = time.Duration(timeout) * time.Second
}

// SetLoaderHttpRetryCount sets the loader http retry count
func (c *Config) SetLoaderHttpRetryCount(retryCount int) {
	c.Loader.http.retryCfg.Count = retryCount
}

// SetLoaderHttpRetryDelay sets the loader http retry delay
// retryDelay in seconds
func (c *Config) SetLoaderHttpRetryDelay(retryDelay int) {
	c.Loader.http.retryCfg.Delay = time.Duration(retryDelay) * time.Second
}<|MERGE_RESOLUTION|>--- conflicted
+++ resolved
@@ -45,13 +45,8 @@
 	}
 }
 
-<<<<<<< HEAD
-func (c *Config) SetApiPort(port string) {
-	c.Api.Port = port
-=======
 func (c *Config) SetApiListeningAddress(address string) {
 	c.Api.ListeningAddress = address
->>>>>>> 339da0ca
 }
 
 // SetLoaderType sets the loader type
@@ -60,7 +55,7 @@
 }
 
 func (c *Config) SetLoaderFile(loaderFile string) {
-  c.Loader.file.path = loaderFile
+	c.Loader.file.path = loaderFile
 }
 
 // SetLoaderInterval sets the loader interval
