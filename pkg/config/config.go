--- conflicted
+++ resolved
@@ -1,13 +1,8 @@
 package config
 
 type Config struct {
-<<<<<<< HEAD
-	Checks  map[string]any
-	Updated chan bool
-	Loader  LoaderConfig
-=======
 	Checks map[string]any
->>>>>>> b451cd75
+	Loader LoaderConfig
 }
 
 // LoaderConfig is the configuration for loader
