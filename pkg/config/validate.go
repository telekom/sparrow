// sparrow
// (C) 2023, Deutsche Telekom IT GmbH
//
// Deutsche Telekom IT GmbH and all other contributors /
// copyright owners license this file to you under the Apache
// License, Version 2.0 (the "License"); you may not use this
// file except in compliance with the License.
// You may obtain a copy of the License at
//
// http://www.apache.org/licenses/LICENSE-2.0
//
// Unless required by applicable law or agreed to in writing,
// software distributed under the License is distributed on an
// "AS IS" BASIS, WITHOUT WARRANTIES OR CONDITIONS OF ANY
// KIND, either express or implied.  See the License for the
// specific language governing permissions and limitations
// under the License.

package config

import (
	"context"
	"fmt"
	"net/url"
	"regexp"

	"github.com/caas-team/sparrow/internal/logger"
)

// Validate validates the config
func (c *Config) Validate(ctx context.Context, fm *RunFlagsNameMapping) error {
	ctx, cancel := logger.NewContextWithLogger(ctx, "configValidation")
	defer cancel()
	log := logger.FromContext(ctx)

	ok := true

	if !isDNSName(c.SparrowName) {
		ok = false
<<<<<<< HEAD
		log.Error("The name of the sparrow must be DNS compliant", fm.SparrowName, c.Name)
=======
		log.Error("The name of the sparrow must be DNS compliant", fm.SparrowName, c.SparrowName)
>>>>>>> e6f7d5d7
	}

	switch c.Loader.Type { //nolint:gocritic
	case "http":
		if _, err := url.ParseRequestURI(c.Loader.http.url); err != nil {
			ok = false
			log.ErrorContext(ctx, "The loader http url is not a valid url",
				fm.LoaderHttpUrl, c.Loader.http.url)
		}
		if c.Loader.http.retryCfg.Count < 0 || c.Loader.http.retryCfg.Count >= 5 {
			ok = false
			log.Error("The amount of loader http retries should be above 0 and below 6",
				fm.LoaderHttpRetryCount, c.Loader.http.retryCfg.Count)
		}
	}

	if !ok {
		return fmt.Errorf("validation of configuration failed")
	}
	return nil
}

// isDNSName checks if the given string is a valid DNS name
func isDNSName(s string) bool {
	re := regexp.MustCompile(`^([a-z0-9]([a-z0-9\-]{0,61}[a-z0-9])?\.)+[a-z]{2,}$`)
	return re.MatchString(s)
}<|MERGE_RESOLUTION|>--- conflicted
+++ resolved
@@ -37,11 +37,7 @@
 
 	if !isDNSName(c.SparrowName) {
 		ok = false
-<<<<<<< HEAD
-		log.Error("The name of the sparrow must be DNS compliant", fm.SparrowName, c.Name)
-=======
 		log.Error("The name of the sparrow must be DNS compliant", fm.SparrowName, c.SparrowName)
->>>>>>> e6f7d5d7
 	}
 
 	switch c.Loader.Type { //nolint:gocritic
