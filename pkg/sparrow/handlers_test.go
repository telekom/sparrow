--- conflicted
+++ resolved
@@ -122,10 +122,7 @@
 
 			s.handleCheckMetrics(w, r)
 			resp := w.Result()
-<<<<<<< HEAD
 			defer resp.Body.Close()
-=======
->>>>>>> 3a23e43e
 			body, _ := io.ReadAll(resp.Body)
 
 			if tt.wantCode == http.StatusOK {
