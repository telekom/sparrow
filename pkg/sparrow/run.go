--- conflicted
+++ resolved
@@ -59,12 +59,8 @@
 
 // Register new Checks, unregister removed Checks & reset Configs of Checks
 func (s *Sparrow) ReconcileChecks(ctx context.Context) {
-<<<<<<< HEAD
-	for name, check := range s.cfg.Checks {
+	for name, checkCfg := range s.cfg.Checks {
 		log := s.log.With("name", name)
-=======
-	for name, checkCfg := range s.cfg.Checks {
->>>>>>> c3183729
 		if existingCheck, ok := s.checks[name]; ok {
 			// Check already registered, reset config
 			err := existingCheck.SetConfig(ctx, checkCfg)
@@ -76,7 +72,7 @@
 		// Check is a new Check and needs to be registered
 		getRegisteredCheck := checks.RegisteredChecks[name]
 		if getRegisteredCheck == nil {
-			log.Printf("Check %s is not registered", name)
+			log.WarnContext(ctx, "Check is not registered")
 			continue
 		}
 		check := getRegisteredCheck()
