// sparrow
// (C) 2023, Deutsche Telekom IT GmbH
//
// Deutsche Telekom IT GmbH and all other contributors /
// copyright owners license this file to you under the Apache
// License, Version 2.0 (the "License"); you may not use this
// file except in compliance with the License.
// You may obtain a copy of the License at
//
// http://www.apache.org/licenses/LICENSE-2.0
//
// Unless required by applicable law or agreed to in writing,
// software distributed under the License is distributed on an
// "AS IS" BASIS, WITHOUT WARRANTIES OR CONDITIONS OF ANY
// KIND, either express or implied.  See the License for the
// specific language governing permissions and limitations
// under the License.

package sparrow

import (
	"context"
	"fmt"
	"net/http"
	"slices"
	"sync"
	"time"

	"github.com/caas-team/sparrow/pkg/checks"

	"github.com/caas-team/sparrow/pkg/checks/factory"
	"github.com/caas-team/sparrow/pkg/checks/runtime"

	"github.com/caas-team/sparrow/pkg/sparrow/targets"

	"github.com/caas-team/sparrow/internal/logger"
	"github.com/caas-team/sparrow/pkg/api"
	"github.com/caas-team/sparrow/pkg/config"
	"github.com/caas-team/sparrow/pkg/db"
	"github.com/go-chi/chi/v5"
)

const shutdownTimeout = time.Second * 90

type Sparrow struct {
	db db.DB
	// the existing checks
	checks map[string]checks.Check
	server *http.Server

	metrics Metrics

	resultFanIn map[string]chan checks.Result

	cfg *config.Config

	// cCfgChecks is the channel where the loader sends the checkCfg configuration of the checks
	cCfgChecks chan runtime.Config
	// cResult is the channel where the checks send their results to
	cResult chan checks.ResultDTO
	// cErr is used to handle non-recoverable errors of the sparrow components
	cErr chan error
	// cDone is used to signal that the sparrow was shut down because of an error
	cDone chan struct{}
	// shutOnce is used to ensure that the shutdown function is only called once
	shutOnce sync.Once

	loader config.Loader
	tarMan targets.TargetManager

	routingTree *api.RoutingTree
	router      chi.Router
}

// New creates a new sparrow from a given configfile
func New(cfg *config.Config) *Sparrow {
	sparrow := &Sparrow{
		db:          db.NewInMemory(),
		checks:      make(map[string]checks.Check),
		metrics:     NewMetrics(),
		resultFanIn: make(map[string]chan checks.Result),
		cResult:     make(chan checks.ResultDTO, 1),
		cfg:         cfg,
		cCfgChecks:  make(chan runtime.Config, 1),
		routingTree: api.NewRoutingTree(),
		router:      chi.NewRouter(),
		cErr:        make(chan error, 1),
		cDone:       make(chan struct{}, 1),
	}

	sparrow.server = &http.Server{Addr: cfg.Api.ListeningAddress, Handler: sparrow.router, ReadHeaderTimeout: readHeaderTimeout}

	if cfg.HasTargetManager() {
		gm := targets.NewGitlabManager(cfg.SparrowName, cfg.TargetManager)
		sparrow.tarMan = gm
	}

	sparrow.loader = config.NewLoader(cfg, sparrow.cCfgChecks)
	sparrow.db = db.NewInMemory()
	return sparrow
}

// Run starts the sparrow
func (s *Sparrow) Run(ctx context.Context) error {
	ctx, cancel := logger.NewContextWithLogger(ctx)
	log := logger.FromContext(ctx)
	defer cancel()

	go func() {
		s.cErr <- s.loader.Run(ctx)
	}()
	go func() {
		if s.tarMan != nil {
			s.cErr <- s.tarMan.Reconcile(ctx)
		}
	}()
	go func() {
		s.cErr <- s.api(ctx)
	}()

	for {
		select {
		case result := <-s.cResult:
			go s.db.Save(result)
		case cfg := <-s.cCfgChecks:
			s.ReconcileChecks(ctx, cfg)
		case <-ctx.Done():
			s.shutdown(ctx)
		case err := <-s.cErr:
			if err != nil {
				log.Error("Non-recoverable error in sparrow component", "error", err)
				s.shutdown(ctx)
			}
		case <-s.cDone:
			return fmt.Errorf("sparrow was shut down")
		}
	}
}

// ReconcileChecks registers new Checks, unregisters removed Checks,
// resets the Configs of Checks and starts running the checks
func (s *Sparrow) ReconcileChecks(ctx context.Context, cfg runtime.Config) {
	// generate checks from configuration
	s.enrichTargets(cfg)
	ck, err := factory.NewChecksFromConfig(cfg)
	if err != nil {
		logger.FromContext(ctx).ErrorContext(ctx, "Failed to create checks from config", "error", err)
		return
	}

	// if checks are empty, register all checks
	if len(s.checks) == 0 {
		for _, c := range ck {
			err = s.registerCheck(ctx, c)
			if err != nil {
				logger.FromContext(ctx).ErrorContext(ctx, "Failed to register check", "error", err)
			}
		}
		return
	}

	// unregister checks that are not in the new config
	for name, check := range s.checks {
		if !cfg.Checks.HasCheck(name) {
			s.unregisterCheck(ctx, check)
		}
	}

	// register / update checks that are in the new config
	for _, c := range ck {
		if _, ok := s.checks[c.Name()]; !ok {
			err = s.registerCheck(ctx, c)
			if err != nil {
				logger.FromContext(ctx).ErrorContext(ctx, "Failed to register check", "error", err)
			}
			continue
		}

		// existing config
		err = s.checks[c.Name()].SetConfig(c.GetConfig())
		if err != nil {
			logger.FromContext(ctx).ErrorContext(ctx, "Failed to set config for check", "error", err)
		}
	}
}

// enrichTargets updates the targets of the sparrow's checks with the
// global targets. Per default, the two target lists are merged.
func (s *Sparrow) enrichTargets(cfg runtime.Config) runtime.Config {
	if cfg.Empty() || s.tarMan == nil {
		return cfg
	}

	gt := s.tarMan.GetTargets()

	// merge global targets with health check targets
	for _, gt := range gt {
		if gt.Url == fmt.Sprintf("https://%s", s.cfg.SparrowName) {
			continue
		}
		if cfg.Checks.HasHealthCheck() && !slices.Contains(cfg.Checks.Health.Targets, gt.Url) {
			cfg.Checks.Health.Targets = append(cfg.Checks.Health.Targets, gt.Url)
		}
		if cfg.Checks.HasLatencyCheck() && !slices.Contains(cfg.Checks.Latency.Targets, gt.Url) {
			cfg.Checks.Latency.Targets = append(cfg.Checks.Latency.Targets, gt.Url)
		}
	}

	return cfg
}

// registerCheck registers and executes a new check
func (s *Sparrow) registerCheck(ctx context.Context, check checks.Check) error {
	log := logger.FromContext(ctx).With("name", check.Name())

	s.checks[check.Name()] = check

	// Create a fan in a channel for the check
	checkChan := make(chan checks.Result, 1)
	s.resultFanIn[check.Name()] = checkChan

	go fanInResults(checkChan, s.cResult, check.Name())
	err := check.Startup(ctx, checkChan)
	if err != nil {
		log.ErrorContext(ctx, "Failed to startup check", "error", err)
		close(checkChan)
		return err
	}

	// Add prometheus collectors of check to registry
	for _, collector := range check.GetMetricCollectors() {
		if err := s.metrics.GetRegistry().Register(collector); err != nil {
			log.ErrorContext(ctx, "Could not add metrics collector to registry")
		}
	}

	go func() {
		err := check.Run(ctx)
		if err != nil {
			log.ErrorContext(ctx, "Failed to run check", "error", err)
		}
	}()
	return nil
}

// UnregisterCheck removes the check from sparrow and performs a soft shutdown for the check
<<<<<<< HEAD
func (s *Sparrow) unregisterCheck(ctx context.Context, check checks.Check) {
	log := logger.FromContext(ctx).With("name", check.Name())
	// Check has been removed from config; shutdown and remove
	check.DeregisterHandler(ctx, s.routingTree)
=======
func (s *Sparrow) unregisterCheck(ctx context.Context, name string, check checks.Check) {
	log := logger.FromContext(ctx).With("name", name)
>>>>>>> ecd5c24f

	// Remove prometheus collectors of check from registry
	for _, metricsCollector := range check.GetMetricCollectors() {
		if !s.metrics.GetRegistry().Unregister(metricsCollector) {
			log.ErrorContext(ctx, "Could not remove metrics collector from registry")
		}
	}

	err := check.Shutdown(ctx)
	if err != nil {
		log.ErrorContext(ctx, "Failed to shutdown check", "error", err)
	}
	if c, ok := s.resultFanIn[check.Name()]; ok {
		// close fan in the channel if it exists
		close(c)
		delete(s.resultFanIn, check.Name())
	}

	delete(s.checks, check.Name())
}

// This is a fan in for the checks.
//
// It allows augmenting the results with the check name which is needed by the db
// without putting the responsibility of providing the name on every iteration on the check
func fanInResults(checkChan chan checks.Result, cResult chan checks.ResultDTO, name string) {
	for i := range checkChan {
		cResult <- checks.ResultDTO{
			Name:   name,
			Result: &i,
		}
	}
}

// shutdown shuts down the sparrow and all managed components gracefully.
// It returns an error if one is present in the context or if any of the
// components fail to shut down.
func (s *Sparrow) shutdown(ctx context.Context) {
	errC := ctx.Err()
	log := logger.FromContext(ctx)
	ctx, cancel := context.WithTimeout(context.Background(), shutdownTimeout)
	defer cancel()

	s.shutOnce.Do(func() {
		log.Info("Shutting down sparrow gracefully")
		var errS error
		if s.tarMan != nil {
			errS = s.tarMan.Shutdown(ctx)
		}
		errA := s.shutdownAPI(ctx)
		s.loader.Shutdown(ctx)
		if errS != nil || errA != nil {
			log.Error("Failed to shutdown gracefully", "contextError", errC, "apiError", errA, "targetError", errS)
		}

		// Signal that shutdown is complete
		s.cDone <- struct{}{}
	})
}<|MERGE_RESOLUTION|>--- conflicted
+++ resolved
@@ -244,15 +244,8 @@
 }
 
 // UnregisterCheck removes the check from sparrow and performs a soft shutdown for the check
-<<<<<<< HEAD
 func (s *Sparrow) unregisterCheck(ctx context.Context, check checks.Check) {
 	log := logger.FromContext(ctx).With("name", check.Name())
-	// Check has been removed from config; shutdown and remove
-	check.DeregisterHandler(ctx, s.routingTree)
-=======
-func (s *Sparrow) unregisterCheck(ctx context.Context, name string, check checks.Check) {
-	log := logger.FromContext(ctx).With("name", name)
->>>>>>> ecd5c24f
 
 	// Remove prometheus collectors of check from registry
 	for _, metricsCollector := range check.GetMetricCollectors() {
