// sparrow
// (C) 2023, Deutsche Telekom IT GmbH
//
// Deutsche Telekom IT GmbH and all other contributors /
// copyright owners license this file to you under the Apache
// License, Version 2.0 (the "License"); you may not use this
// file except in compliance with the License.
// You may obtain a copy of the License at
//
// http://www.apache.org/licenses/LICENSE-2.0
//
// Unless required by applicable law or agreed to in writing,
// software distributed under the License is distributed on an
// "AS IS" BASIS, WITHOUT WARRANTIES OR CONDITIONS OF ANY
// KIND, either express or implied.  See the License for the
// specific language governing permissions and limitations
// under the License.

package sparrow

import (
	"context"
	"fmt"
	"net/http"
	"slices"
	"strings"
	"sync"
	"time"

<<<<<<< HEAD
	"github.com/caas-team/sparrow/pkg/api"
	"github.com/caas-team/sparrow/pkg/checks"
	"github.com/caas-team/sparrow/pkg/metrics"
=======
	"github.com/caas-team/sparrow/pkg/factory"

	"github.com/caas-team/sparrow/pkg/checks"

	"github.com/caas-team/sparrow/pkg/checks/runtime"

>>>>>>> d91def5e
	"github.com/caas-team/sparrow/pkg/sparrow/targets"
	"github.com/prometheus/client_golang/prometheus/promhttp"

	"github.com/caas-team/sparrow/internal/logger"
<<<<<<< HEAD
	"github.com/caas-team/sparrow/pkg/checks/register"
	"github.com/caas-team/sparrow/pkg/checks/types"
=======
	"github.com/caas-team/sparrow/pkg/api"
>>>>>>> d91def5e
	"github.com/caas-team/sparrow/pkg/config"
	"github.com/caas-team/sparrow/pkg/db"
)

const shutdownTimeout = time.Second * 90

type Sparrow struct {
	config  *config.Config
	db      db.DB
	api     api.API
	loader  config.Loader
	tarMan  targets.TargetManager
	metrics metrics.Metrics
	errorHandler
	checkCoordinator
}

<<<<<<< HEAD
type checkCoordinator struct {
	// the existing checks
	checks      map[string]checks.Check
	resultFanIn map[string]chan types.Result
	// cCfgChecks is the channel where the loader sends the runtime configuration of the checks
	cCfgChecks chan map[string]any
	// cResult is the channel where the checks send their results to
	cResult chan types.ResultDTO
}

type errorHandler struct {
=======
	resultFanIn map[string]chan checks.Result

	cfg *config.Config

	// cRuntime is the channel where the loader sends the checkCfg configuration of the checks
	cRuntime chan runtime.Config
	// cResult is the channel where the checks send their results to
	cResult chan checks.ResultDTO
>>>>>>> d91def5e
	// cErr is used to handle non-recoverable errors of the sparrow components
	cErr chan error
	// cDone is used to signal that the sparrow was shut down because of an error
	cDone chan struct{}
	// shutOnce is used to ensure that the shutdown function is only called once
	shutOnce sync.Once
}

// New creates a new sparrow from a given configfile
func New(cfg *config.Config) *Sparrow {
	sparrow := &Sparrow{
<<<<<<< HEAD
		config:  cfg,
		db:      db.NewInMemory(),
		api:     api.New(cfg.Api),
		metrics: metrics.NewMetrics(),
		errorHandler: errorHandler{
			cErr:     make(chan error, 1),
			cDone:    make(chan struct{}, 1),
			shutOnce: sync.Once{},
		},
		checkCoordinator: checkCoordinator{
			checks:      make(map[string]checks.Check),
			resultFanIn: make(map[string]chan types.Result),
			cCfgChecks:  make(chan map[string]any, 1),
			cResult:     make(chan types.ResultDTO, 1),
		},
=======
		db:          db.NewInMemory(),
		checks:      make(map[string]checks.Check),
		metrics:     NewMetrics(),
		resultFanIn: make(map[string]chan checks.Result),
		cResult:     make(chan checks.ResultDTO, 1),
		cfg:         cfg,
		cRuntime:    make(chan runtime.Config, 1),
		routingTree: api.NewRoutingTree(),
		router:      chi.NewRouter(),
		cErr:        make(chan error, 1),
		cDone:       make(chan struct{}, 1),
>>>>>>> d91def5e
	}

	if cfg.HasTargetManager() {
		gm := targets.NewGitlabManager(cfg.SparrowName, cfg.TargetManager)
		sparrow.tarMan = gm
	}

<<<<<<< HEAD
	sparrow.loader = config.NewLoader(cfg, sparrow.cCfgChecks)
=======
	sparrow.loader = config.NewLoader(cfg, sparrow.cRuntime)
	sparrow.db = db.NewInMemory()
>>>>>>> d91def5e
	return sparrow
}

// Run starts the sparrow
func (s *Sparrow) Run(ctx context.Context) error {
	ctx, cancel := logger.NewContextWithLogger(ctx)
	log := logger.FromContext(ctx)
	defer cancel()

	go func() {
		s.cErr <- s.loader.Run(ctx)
	}()
	go func() {
		if s.tarMan != nil {
			s.cErr <- s.tarMan.Reconcile(ctx)
		}
	}()

	go func() {
		routes := []api.Route{
			{
				Path: "/openapi", Method: http.MethodGet,
				Handler: s.handleOpenAPI,
			},
			{
				Path: fmt.Sprintf("/v1/metrics/{%s}", urlParamCheckName), Method: http.MethodGet,
				Handler: s.handleCheckMetrics,
			},
			{
				Path: "/metrics", Method: "Handle",
				Handler: promhttp.HandlerFor(
					s.metrics.GetRegistry(),
					promhttp.HandlerOpts{Registry: s.metrics.GetRegistry()},
				).ServeHTTP,
			},
		}
		err := s.api.RegisterRoutes(ctx, routes...)
		if err != nil {
			log.Error("Error while registering routes", "error", err)
			s.cErr <- err
		}
		s.cErr <- s.api.Run(ctx)
	}()

	for {
		select {
		case result := <-s.cResult:
			go s.db.Save(result)
<<<<<<< HEAD
		case configChecks := <-s.cCfgChecks:
			s.config.Checks = configChecks
			s.ReconcileChecks(ctx)
=======
		case cfg := <-s.cRuntime:
			s.ReconcileChecks(ctx, cfg)
>>>>>>> d91def5e
		case <-ctx.Done():
			s.shutdown(ctx)
		case err := <-s.cErr:
			if err != nil {
				log.Error("Non-recoverable error in sparrow component", "error", err)
				s.shutdown(ctx)
			}
		case <-s.cDone:
			return fmt.Errorf("sparrow was shut down")
		}
	}
}

// ReconcileChecks registers new Checks, unregisters removed Checks,
// resets the Configs of Checks and starts running the checks
<<<<<<< HEAD
func (s *Sparrow) ReconcileChecks(ctx context.Context) {
	for name, checkCfg := range s.config.Checks {
		name := name
		log := logger.FromContext(ctx).With("name", name)

		c := s.updateCheckTargets(checkCfg)
		if existingCheck, ok := s.checks[name]; ok {
			// Check already registered, reset config
			err := existingCheck.SetConfig(ctx, c)
=======
func (s *Sparrow) ReconcileChecks(ctx context.Context, cfg runtime.Config) {
	// generate checks from configuration
	s.enrichTargets(cfg)
	fChecks, err := factory.NewChecksFromConfig(cfg)
	if err != nil {
		logger.FromContext(ctx).ErrorContext(ctx, "Failed to create checks from config", "error", err)
		return
	}

	// if checks are empty, register all checks
	if len(s.checks) == 0 {
		for _, c := range fChecks {
			err = s.registerCheck(ctx, c)
>>>>>>> d91def5e
			if err != nil {
				logger.FromContext(ctx).ErrorContext(ctx, "Failed to register check", "error", err)
			}
		}
		return
	}

<<<<<<< HEAD
	for existingCheckName, existingCheck := range s.checks {
		if _, ok := s.config.Checks[existingCheckName]; ok {
			// Check is known check
			continue
=======
	// unregister checks that are not in the new config
	for name, check := range s.checks {
		if !cfg.HasCheck(name) {
			s.unregisterCheck(ctx, check)
>>>>>>> d91def5e
		}
	}

	// register / update checks that are in the new config
	for _, c := range fChecks {
		if _, ok := s.checks[c.Name()]; !ok {
			err = s.registerCheck(ctx, c)
			if err != nil {
				logger.FromContext(ctx).ErrorContext(ctx, "Failed to register check", "error", err)
			}
			continue
		}

		// existing config
		err = s.checks[c.Name()].SetConfig(c.GetConfig())
		if err != nil {
			logger.FromContext(ctx).ErrorContext(ctx, "Failed to set config for check", "error", err)
		}
	}
}

// enrichTargets updates the targets of the sparrow's checks with the
// global targets. Per default, the two target lists are merged.
func (s *Sparrow) enrichTargets(cfg runtime.Config) runtime.Config {
	if cfg.Empty() || s.tarMan == nil {
		return cfg
	}

	for _, gt := range s.tarMan.GetTargets() {
		if gt.Url == fmt.Sprintf("https://%s", s.cfg.SparrowName) {
			continue
		}
<<<<<<< HEAD
		if t.Url == fmt.Sprintf("https://%s", s.config.SparrowName) {
			continue
=======
		if cfg.HasHealthCheck() && !slices.Contains(cfg.Health.Targets, gt.Url) {
			cfg.Health.Targets = append(cfg.Health.Targets, gt.Url)
		}
		if cfg.HasLatencyCheck() && !slices.Contains(cfg.Latency.Targets, gt.Url) {
			cfg.Latency.Targets = append(cfg.Latency.Targets, gt.Url)
		}
		if cfg.HasDNSCheck() && !slices.Contains(cfg.Dns.Targets, gt.Url) {
			t, _ := strings.CutPrefix(gt.Url, "https://")
			cfg.Dns.Targets = append(cfg.Dns.Targets, t)
>>>>>>> d91def5e
		}
	}

	return cfg
}

// registerCheck registers and executes a new check
func (s *Sparrow) registerCheck(ctx context.Context, check checks.Check) error {
	log := logger.FromContext(ctx).With("name", check.Name())

	s.checks[check.Name()] = check

	// Create a fan in a channel for the check
	checkChan := make(chan checks.Result, 1)
	s.resultFanIn[check.Name()] = checkChan

	go fanInResults(checkChan, s.cResult, check.Name())
	err := check.Startup(ctx, checkChan)
	if err != nil {
		log.ErrorContext(ctx, "Failed to startup check", "error", err)
		close(checkChan)
		return err
	}

	// Add prometheus collectors of check to registry
	for _, collector := range check.GetMetricCollectors() {
		if err := s.metrics.GetRegistry().Register(collector); err != nil {
			log.ErrorContext(ctx, "Could not add metrics collector to registry")
		}
	}

	go func() {
		err := check.Run(ctx)
		if err != nil {
			log.ErrorContext(ctx, "Failed to run check", "error", err)
		}
	}()
	return nil
}

// UnregisterCheck removes the check from sparrow and performs a soft shutdown for the check
func (s *Sparrow) unregisterCheck(ctx context.Context, check checks.Check) {
	log := logger.FromContext(ctx).With("name", check.Name())

	// Remove prometheus collectors of check from registry
	for _, metricsCollector := range check.GetMetricCollectors() {
		if !s.metrics.GetRegistry().Unregister(metricsCollector) {
			log.ErrorContext(ctx, "Could not remove metrics collector from registry")
		}
	}

	err := check.Shutdown(ctx)
	if err != nil {
		log.ErrorContext(ctx, "Failed to shutdown check", "error", err)
	}
	if c, ok := s.resultFanIn[check.Name()]; ok {
		// close fan in the channel if it exists
		close(c)
		delete(s.resultFanIn, check.Name())
	}

	delete(s.checks, check.Name())
}

// This is a fan in for the checks.
//
// It allows augmenting the results with the check name which is needed by the db
// without putting the responsibility of providing the name on every iteration on the check
func fanInResults(checkChan chan checks.Result, cResult chan checks.ResultDTO, name string) {
	for i := range checkChan {
		cResult <- checks.ResultDTO{
			Name:   name,
			Result: &i,
		}
	}
}

// shutdown shuts down the sparrow and all managed components gracefully.
// It returns an error if one is present in the context or if any of the
// components fail to shut down.
func (s *Sparrow) shutdown(ctx context.Context) {
	errC := ctx.Err()
	log := logger.FromContext(ctx)
	ctx, cancel := context.WithTimeout(context.Background(), shutdownTimeout)
	defer cancel()

	s.shutOnce.Do(func() {
		log.Info("Shutting down sparrow gracefully")
		var errS error
		if s.tarMan != nil {
			errS = s.tarMan.Shutdown(ctx)
		}
		errA := s.api.Shutdown(ctx)
		s.loader.Shutdown(ctx)
		if errS != nil || errA != nil {
			log.Error("Failed to shutdown gracefully", "contextError", errC, "apiError", errA, "targetError", errS)
		}

		// Signal that shutdown is complete
		s.cDone <- struct{}{}
	})
}<|MERGE_RESOLUTION|>--- conflicted
+++ resolved
@@ -27,28 +27,17 @@
 	"sync"
 	"time"
 
-<<<<<<< HEAD
 	"github.com/caas-team/sparrow/pkg/api"
 	"github.com/caas-team/sparrow/pkg/checks"
+	"github.com/caas-team/sparrow/pkg/factory"
 	"github.com/caas-team/sparrow/pkg/metrics"
-=======
-	"github.com/caas-team/sparrow/pkg/factory"
-
-	"github.com/caas-team/sparrow/pkg/checks"
 
 	"github.com/caas-team/sparrow/pkg/checks/runtime"
 
->>>>>>> d91def5e
 	"github.com/caas-team/sparrow/pkg/sparrow/targets"
 	"github.com/prometheus/client_golang/prometheus/promhttp"
 
 	"github.com/caas-team/sparrow/internal/logger"
-<<<<<<< HEAD
-	"github.com/caas-team/sparrow/pkg/checks/register"
-	"github.com/caas-team/sparrow/pkg/checks/types"
-=======
-	"github.com/caas-team/sparrow/pkg/api"
->>>>>>> d91def5e
 	"github.com/caas-team/sparrow/pkg/config"
 	"github.com/caas-team/sparrow/pkg/db"
 )
@@ -66,28 +55,17 @@
 	checkCoordinator
 }
 
-<<<<<<< HEAD
 type checkCoordinator struct {
 	// the existing checks
 	checks      map[string]checks.Check
-	resultFanIn map[string]chan types.Result
-	// cCfgChecks is the channel where the loader sends the runtime configuration of the checks
-	cCfgChecks chan map[string]any
-	// cResult is the channel where the checks send their results to
-	cResult chan types.ResultDTO
-}
-
-type errorHandler struct {
-=======
 	resultFanIn map[string]chan checks.Result
-
-	cfg *config.Config
-
 	// cRuntime is the channel where the loader sends the checkCfg configuration of the checks
 	cRuntime chan runtime.Config
 	// cResult is the channel where the checks send their results to
 	cResult chan checks.ResultDTO
->>>>>>> d91def5e
+}
+
+type errorHandler struct {
 	// cErr is used to handle non-recoverable errors of the sparrow components
 	cErr chan error
 	// cDone is used to signal that the sparrow was shut down because of an error
@@ -99,7 +77,6 @@
 // New creates a new sparrow from a given configfile
 func New(cfg *config.Config) *Sparrow {
 	sparrow := &Sparrow{
-<<<<<<< HEAD
 		config:  cfg,
 		db:      db.NewInMemory(),
 		api:     api.New(cfg.Api),
@@ -111,36 +88,18 @@
 		},
 		checkCoordinator: checkCoordinator{
 			checks:      make(map[string]checks.Check),
-			resultFanIn: make(map[string]chan types.Result),
-			cCfgChecks:  make(chan map[string]any, 1),
-			cResult:     make(chan types.ResultDTO, 1),
+			resultFanIn: make(map[string]chan checks.Result),
+			cRuntime:    make(chan runtime.Config, 1),
+			cResult:     make(chan checks.ResultDTO, 1),
 		},
-=======
-		db:          db.NewInMemory(),
-		checks:      make(map[string]checks.Check),
-		metrics:     NewMetrics(),
-		resultFanIn: make(map[string]chan checks.Result),
-		cResult:     make(chan checks.ResultDTO, 1),
-		cfg:         cfg,
-		cRuntime:    make(chan runtime.Config, 1),
-		routingTree: api.NewRoutingTree(),
-		router:      chi.NewRouter(),
-		cErr:        make(chan error, 1),
-		cDone:       make(chan struct{}, 1),
->>>>>>> d91def5e
 	}
 
 	if cfg.HasTargetManager() {
 		gm := targets.NewGitlabManager(cfg.SparrowName, cfg.TargetManager)
 		sparrow.tarMan = gm
 	}
-
-<<<<<<< HEAD
-	sparrow.loader = config.NewLoader(cfg, sparrow.cCfgChecks)
-=======
 	sparrow.loader = config.NewLoader(cfg, sparrow.cRuntime)
-	sparrow.db = db.NewInMemory()
->>>>>>> d91def5e
+
 	return sparrow
 }
 
@@ -189,14 +148,8 @@
 		select {
 		case result := <-s.cResult:
 			go s.db.Save(result)
-<<<<<<< HEAD
-		case configChecks := <-s.cCfgChecks:
-			s.config.Checks = configChecks
-			s.ReconcileChecks(ctx)
-=======
 		case cfg := <-s.cRuntime:
 			s.ReconcileChecks(ctx, cfg)
->>>>>>> d91def5e
 		case <-ctx.Done():
 			s.shutdown(ctx)
 		case err := <-s.cErr:
@@ -212,17 +165,6 @@
 
 // ReconcileChecks registers new Checks, unregisters removed Checks,
 // resets the Configs of Checks and starts running the checks
-<<<<<<< HEAD
-func (s *Sparrow) ReconcileChecks(ctx context.Context) {
-	for name, checkCfg := range s.config.Checks {
-		name := name
-		log := logger.FromContext(ctx).With("name", name)
-
-		c := s.updateCheckTargets(checkCfg)
-		if existingCheck, ok := s.checks[name]; ok {
-			// Check already registered, reset config
-			err := existingCheck.SetConfig(ctx, c)
-=======
 func (s *Sparrow) ReconcileChecks(ctx context.Context, cfg runtime.Config) {
 	// generate checks from configuration
 	s.enrichTargets(cfg)
@@ -236,7 +178,6 @@
 	if len(s.checks) == 0 {
 		for _, c := range fChecks {
 			err = s.registerCheck(ctx, c)
->>>>>>> d91def5e
 			if err != nil {
 				logger.FromContext(ctx).ErrorContext(ctx, "Failed to register check", "error", err)
 			}
@@ -244,17 +185,10 @@
 		return
 	}
 
-<<<<<<< HEAD
-	for existingCheckName, existingCheck := range s.checks {
-		if _, ok := s.config.Checks[existingCheckName]; ok {
-			// Check is known check
-			continue
-=======
 	// unregister checks that are not in the new config
 	for name, check := range s.checks {
 		if !cfg.HasCheck(name) {
 			s.unregisterCheck(ctx, check)
->>>>>>> d91def5e
 		}
 	}
 
@@ -284,13 +218,9 @@
 	}
 
 	for _, gt := range s.tarMan.GetTargets() {
-		if gt.Url == fmt.Sprintf("https://%s", s.cfg.SparrowName) {
+		if gt.Url == fmt.Sprintf("https://%s", s.config.SparrowName) {
 			continue
 		}
-<<<<<<< HEAD
-		if t.Url == fmt.Sprintf("https://%s", s.config.SparrowName) {
-			continue
-=======
 		if cfg.HasHealthCheck() && !slices.Contains(cfg.Health.Targets, gt.Url) {
 			cfg.Health.Targets = append(cfg.Health.Targets, gt.Url)
 		}
@@ -300,7 +230,6 @@
 		if cfg.HasDNSCheck() && !slices.Contains(cfg.Dns.Targets, gt.Url) {
 			t, _ := strings.CutPrefix(gt.Url, "https://")
 			cfg.Dns.Targets = append(cfg.Dns.Targets, t)
->>>>>>> d91def5e
 		}
 	}
 
