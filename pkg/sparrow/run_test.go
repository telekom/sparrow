--- conflicted
+++ resolved
@@ -85,14 +85,10 @@
 	}
 }
 
-<<<<<<< HEAD
-func TestSparrow_ReconceilChecks(t *testing.T) {
+func TestSparrow_ReconcileChecks(t *testing.T) {
 	ctx, cancel := logger.NewContextWithLogger(context.Background(), "sparrow-test")
 	defer cancel()
 
-=======
-func TestSparrow_ReconcileChecks(t *testing.T) {
->>>>>>> efb5af29
 	mockCheck := checks.CheckMock{
 		RunFunc: func(ctx context.Context) (checks.Result, error) {
 			return checks.Result{}, nil
