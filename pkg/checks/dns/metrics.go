--- conflicted
+++ resolved
@@ -64,11 +64,7 @@
 	}
 }
 
-<<<<<<< HEAD
-// GetCollectors returns all metric collectors of check
-=======
 // GetCollectors returns all metric collectors
->>>>>>> 0b842503
 func (m *metrics) GetCollectors() []prometheus.Collector {
 	return []prometheus.Collector{
 		m.status,
