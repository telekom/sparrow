--- conflicted
+++ resolved
@@ -2,6 +2,7 @@
 
 import (
 	"context"
+	"io"
 	"net/http"
 	"sync"
 	"time"
@@ -58,11 +59,8 @@
 		case <-l.done:
 			return nil
 		case <-time.After(l.cfg.Interval):
-			results, err := l.check(ctx)
+			results := l.check(ctx)
 			errval := ""
-			if err != nil {
-				errval = err.Error()
-			}
 			checkResult := Result{
 				Data:      results,
 				Err:       errval,
@@ -127,82 +125,42 @@
 	w.WriteHeader(http.StatusOK)
 }
 
-func (l *Latency) check(ctx context.Context) (map[string]LatencyResult, error) {
+func (l *Latency) check(ctx context.Context) map[string]LatencyResult {
 	log := logger.FromContext(ctx).WithGroup("check")
 	log.Debug("Checking latency")
 	if len(l.cfg.Targets) == 0 {
 		log.Debug("No targets defined")
-		return map[string]LatencyResult{}, nil
+		return map[string]LatencyResult{}
 	}
 
 	var mu sync.Mutex
 	var wg sync.WaitGroup
 	results := map[string]LatencyResult{}
 
-<<<<<<< HEAD
 	for _, tar := range l.cfg.Targets {
 		target := tar
 		wg.Add(1)
 		go func(target string) {
 			defer wg.Done()
-			log := log.With("target", target)
-			log.Debug("Starting retry routine to get latency", "target", target)
+			lo := log.With("target", target)
+			lo.Debug("Starting retry routine to get latency", "target", target)
 
 			err := helper.Retry(func(ctx context.Context) error {
 				mu.Lock()
 				defer mu.Unlock()
 				res := getLatency(ctx, l.client, target)
 				results[target] = res
-=======
-	wg, ctx := errgroup.WithContext(ctx)
-	for _, e := range l.cfg.Targets {
-		wg.Go(func(ctx context.Context, e string) func() error {
-			return func() error {
-				cl := http.Client{
-					Timeout: l.cfg.Timeout * time.Second,
-				}
-				req, err := http.NewRequestWithContext(ctx, http.MethodGet, e, http.NoBody)
-				if err != nil {
-					log.Error("Error while creating request", "error", err)
-					return err
-				}
-
-				var result LatencyResult
-
-				req = req.WithContext(ctx)
-
-				helper.Retry(func(ctx context.Context) error {
-					start := time.Now()
-					response, err := cl.Do(req) //nolint:bodyclose // Tom has refactored this function
-					if err != nil {
-						errval := err.Error()
-						result.Error = &errval
-						log.Error("Error while checking latency", "error", err)
-					} else {
-						result.Code = response.StatusCode
-					}
-					end := time.Now()
-
-					result.Total = end.Sub(start).Milliseconds()
-
-					resultMutex.Lock()
-					defer resultMutex.Unlock()
-					results[e] = result
-
-					return err
-				}, l.cfg.Retry)(ctx) //nolint: errcheck //ignore return value, since we set it in the closure
->>>>>>> 2e90825a
 				return nil
 			}, l.cfg.Retry)(ctx)
 			if err != nil {
-				log.Error("Error while checking latency", "error", err)
+				lo.Error("Error while checking latency", "error", err)
 			}
 		}(target)
 	}
 	wg.Wait()
 
 	log.Info("Successfully got latency to all targets")
-	return results, nil
+	return results
 }
 
 // getLatency performs an HTTP get request and returns ok if request succeeds
@@ -210,7 +168,7 @@
 	log := logger.FromContext(ctx).With("url", url)
 	var res LatencyResult
 
-	req, err := http.NewRequestWithContext(ctx, http.MethodGet, url, nil)
+	req, err := http.NewRequestWithContext(ctx, http.MethodGet, url, http.NoBody)
 	if err != nil {
 		log.Error("Error while creating request", "error", err)
 		errval := err.Error()
@@ -219,17 +177,21 @@
 	}
 
 	start := time.Now()
-	resp, err := client.Do(req)
+	resp, err := client.Do(req) //nolint:bodyclose // Closed in defer below
 	if err != nil {
 		log.Error("Error while checking latency", "error", err)
 		errval := err.Error()
 		res.Error = &errval
-	} else {
-		res.Code = resp.StatusCode
+		return res
 	}
+
+	res.Code = resp.StatusCode
+	defer func(Body io.ReadCloser) {
+		_ = Body.Close()
+	}(resp.Body)
+
 	end := time.Now()
 
 	res.Total = end.Sub(start).Milliseconds()
-
 	return res
 }