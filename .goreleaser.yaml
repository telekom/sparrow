--- conflicted
+++ resolved
@@ -1,11 +1,8 @@
-<<<<<<< HEAD
 # SPDX-FileCopyrightText: 2025 Deutsche Telekom IT GmbH
 #
 # SPDX-License-Identifier: Apache-2.0
 
-=======
 version: 2
->>>>>>> 7b8f0361
 project_name: sparrow
 builds:
   - env: [CGO_ENABLED=0]
