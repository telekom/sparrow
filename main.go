--- conflicted
+++ resolved
@@ -19,12 +19,8 @@
 package main
 
 import (
-<<<<<<< HEAD
-	"github.com/caas-team/sparrow/cmd"
-	"github.com/caas-team/sparrow/pkg"
-=======
 	"github.com/telekom/sparrow/cmd"
->>>>>>> 00384051
+	"github.com/telekom/sparrow/pkg"
 )
 
 // version is the current version of sparrow
