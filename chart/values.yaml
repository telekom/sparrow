--- conflicted
+++ resolved
@@ -137,7 +137,6 @@
 
 # -- Check configuration of the Sparrow read on runtime
 # see: https://github.com/caas-team/sparrow?tab=readme-ov-file#checks
-<<<<<<< HEAD
 checksConfig: {}
 #  health:
 #     interval: 15s
@@ -157,38 +156,15 @@
 #     targets:
 #       - https://example.com/
 #       - https://google.com/
-=======
-checksConfig:
-  checks: {}
-  # checks:
-  #   health:
-  #     interval: 15s
-  #     timeout: 10s
-  #     retry:
-  #       count: 3
-  #       delay: 1s
-  #     targets:
-  #       - "https://www.example.com/"
-  #       - "https://www.google.com/"
-  #   latency:
-  #     interval: 15s
-  #     timeout: 30s
-  #     retry:
-  #       count: 3
-  #       delay: 2s
-  #     targets:
-  #       - https://example.com/
-  #       - https://google.com/
-  #   dns:
-  #     interval: 10s
-  #     timeout: 30s
-  #     retry:
-  #       count: 5
-  #       delay: 1s
-  #     targets:
-  #       - www.example.com
-  #       - www.google.com
->>>>>>> 585c9c1e
+#   dns:
+#     interval: 10s
+#     timeout: 30s
+#     retry:
+#       count: 5
+#       delay: 1s
+#     targets:
+#       - www.example.com
+#       - www.google.com
 
 # -- Configure a service monitor for prometheus-operator
 serviceMonitor:
