--- conflicted
+++ resolved
@@ -95,14 +95,9 @@
 # see: https://github.com/caas-team/sparrow/blob/main/docs/sparrow_run.md
 extraArgs: {}
 
-<<<<<<< HEAD
-# -- extra environment variables which can be
-# used to provide authorization tokens to the sparrow
-=======
 # -- extra environment variables
 # Allows you to set environment variables through secrets you defined outside of the helm chart
 # Useful for sensitive information like the http loader token
->>>>>>> 0c4042f9
 envFromSecrets:
   []
   # - name: SPARROW_LOADER_HTTP_TOKEN
