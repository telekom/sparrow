--- conflicted
+++ resolved
@@ -10,7 +10,7 @@
   # -- Overrides the image tag whose default is the chart appVersion.
   tag: ""
 
-imagePullSecrets: [ ]
+imagePullSecrets: []
 nameOverride: ""
 fullnameOverride: ""
 
@@ -20,13 +20,13 @@
   # -- Automatically mount a ServiceAccount's API credentials?
   automount: true
   # -- Annotations to add to the service account
-  annotations: { }
+  annotations: {}
   # -- The name of the service account to use.
   # If not set and create is true, a name is generated using the fullname template
   name: ""
 
-podAnnotations: { }
-podLabels: { }
+podAnnotations: {}
+podLabels: {}
 
 podSecurityContext:
   fsGroup: 1000
@@ -50,8 +50,7 @@
 ingress:
   enabled: false
   className: ""
-  annotations:
-    { }
+  annotations: {}
   # kubernetes.io/ingress.class: nginx
   # kubernetes.io/tls-acme: "true"
   hosts:
@@ -59,13 +58,12 @@
       paths:
         - path: /
           pathType: ImplementationSpecific
-  tls: [ ]
+  tls: []
   #  - secretName: chart-example-tls
   #    hosts:
   #      - chart-example.local
 
-env:
-  { }
+env: {}
 # HTTP_PROXY:
 # HTTPS_PROXY:
 # NO_PROXY:
@@ -78,7 +76,7 @@
     # ip: 1.2.3.4
     # port: 8080
 
-resources: { }
+resources: {}
 # resources:
 #   limits:
 #     cpu: 500m
@@ -87,11 +85,11 @@
 #     cpu: 100m
 #     memory: 128Mi
 
-nodeSelector: { }
+nodeSelector: {}
 
-tolerations: [ ]
+tolerations: []
 
-affinity: { }
+affinity: {}
 
 # -- extra command line start parameters
 # see: https://github.com/caas-team/sparrow/blob/main/docs/sparrow_run.md
@@ -101,23 +99,7 @@
 
 # -- startup configuration of the Sparrow
 # see: https://github.com/caas-team/sparrow/blob/main/docs/sparrow_run.md
-<<<<<<< HEAD
 startupConfig: {}
-#   apiAddress:
-#   loaderFilePath: /runconfig/checks.yaml
-#   loaderHttpRetryCount:
-#   loaderHttpRetryDelay:
-#   loaderHttpTimeout:
-#   loaderHttpToken:
-#   loaderHttpUrl:
-#   loaderInterval:
-#   loaderType: http | file
-#   sparrowName: the-sparrow.com
-
-# -- target manager configuration of the Sparrow (part of the startup)
-targetManagerConfig: {}
-=======
-startupConfig: { }
 # name: the-sparrow.com
 # api:
 #   address:
@@ -133,7 +115,6 @@
 #   file:
 #     path: /runconfig/checks.yaml
 # targetManager:
->>>>>>> 30fa7ea1
 #   checkInterval: 300s
 #   unhealthyThreshold: 600s
 #   registrationInterval: 300s
@@ -141,8 +122,6 @@
 #     token: ""
 #     baseUrl: https://gitlab.com
 #     projectId: ""
-
-
 
 # -- runtime configuration of the Sparrow
 # see: https://github.com/caas-team/sparrow#runtime
