name: Test - Unit

on:
  push:
  pull_request:

permissions:
  contents: read

jobs:
  test_go:
    runs-on: ubuntu-latest

    steps:
      - name: Checkout repository
        uses: actions/checkout@v4

      - name: Set up Go
        uses: actions/setup-go@v4
        with:
          go-version-file: go.mod

      - name: Test
        run: |
          go mod download
<<<<<<< HEAD
          go install github.com/matryer/moq@v0.3.3
          go generate ./...
          go test --race --count=1 --coverprofile cover.out -v ./...
=======
          go test --race --coverprofile cover.out -v ./...
>>>>>>> 904bdedc
<|MERGE_RESOLUTION|>--- conflicted
+++ resolved
@@ -23,10 +23,4 @@
       - name: Test
         run: |
           go mod download
-<<<<<<< HEAD
-          go install github.com/matryer/moq@v0.3.3
-          go generate ./...
-          go test --race --count=1 --coverprofile cover.out -v ./...
-=======
-          go test --race --coverprofile cover.out -v ./...
->>>>>>> 904bdedc
+          go test --race --count=1 --coverprofile cover.out -v ./...