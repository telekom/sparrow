<<<<<<< HEAD
// SPDX-FileCopyrightText: 2025 Deutsche Telekom IT GmbH
//
// SPDX-License-Identifier: Apache-2.0

module github.com/caas-team/sparrow
=======
module github.com/telekom/sparrow
>>>>>>> 00384051

go 1.23

require (
	github.com/getkin/kin-openapi v0.128.0
	github.com/go-chi/chi/v5 v5.2.0
	github.com/google/go-cmp v0.6.0
	github.com/jarcoal/httpmock v1.3.1
	github.com/prometheus/client_golang v1.20.5
	github.com/spf13/cobra v1.8.1
	github.com/spf13/viper v1.20.0-alpha.6
	github.com/stretchr/testify v1.10.0
	go.opentelemetry.io/otel v1.33.0
	go.opentelemetry.io/otel/exporters/otlp/otlptrace/otlptracegrpc v1.33.0
	go.opentelemetry.io/otel/exporters/otlp/otlptrace/otlptracehttp v1.33.0
	go.opentelemetry.io/otel/exporters/stdout/stdouttrace v1.33.0
	go.opentelemetry.io/otel/sdk v1.33.0
	go.opentelemetry.io/otel/trace v1.33.0
	golang.org/x/net v0.34.0
	golang.org/x/sys v0.29.0
	google.golang.org/grpc v1.69.4
	gopkg.in/yaml.v3 v3.0.1
)

require (
	github.com/beorn7/perks v1.0.1 // indirect
	github.com/cenkalti/backoff/v4 v4.3.0 // indirect
	github.com/cespare/xxhash/v2 v2.3.0 // indirect
	github.com/cpuguy83/go-md2man/v2 v2.0.4 // indirect
	github.com/davecgh/go-spew v1.1.2-0.20180830191138-d8f796af33cc // indirect
	github.com/fsnotify/fsnotify v1.7.0 // indirect
	github.com/go-logr/logr v1.4.2 // indirect
	github.com/go-logr/stdr v1.2.2 // indirect
	github.com/go-openapi/jsonpointer v0.21.0 // indirect
	github.com/go-openapi/swag v0.23.0 // indirect
	github.com/go-viper/mapstructure/v2 v2.1.0 // indirect
	github.com/google/uuid v1.6.0 // indirect
	github.com/grpc-ecosystem/grpc-gateway/v2 v2.24.0 // indirect
	github.com/inconshreveable/mousetrap v1.1.0 // indirect
	github.com/invopop/yaml v0.3.1 // indirect
	github.com/josharian/intern v1.0.0 // indirect
	github.com/klauspost/compress v1.17.9 // indirect
	github.com/mailru/easyjson v0.7.7 // indirect
	github.com/mohae/deepcopy v0.0.0-20170929034955-c48cc78d4826 // indirect
	github.com/munnerz/goautoneg v0.0.0-20191010083416-a7dc8b61c822 // indirect
	github.com/pelletier/go-toml/v2 v2.2.3 // indirect
	github.com/perimeterx/marshmallow v1.1.5 // indirect
	github.com/pmezard/go-difflib v1.0.1-0.20181226105442-5d4384ee4fb2 // indirect
	github.com/prometheus/client_model v0.6.1 // indirect
	github.com/prometheus/common v0.59.1 // indirect
	github.com/prometheus/procfs v0.15.1 // indirect
	github.com/russross/blackfriday/v2 v2.1.0 // indirect
	github.com/sagikazarmark/locafero v0.6.0 // indirect
	github.com/sourcegraph/conc v0.3.0 // indirect
	github.com/spf13/afero v1.11.0 // indirect
	github.com/spf13/cast v1.7.0 // indirect
	github.com/spf13/pflag v1.0.5 // indirect
	github.com/subosito/gotenv v1.6.0 // indirect
	go.opentelemetry.io/auto/sdk v1.1.0 // indirect
	go.opentelemetry.io/otel/exporters/otlp/otlptrace v1.33.0 // indirect
	go.opentelemetry.io/otel/metric v1.33.0 // indirect
	go.opentelemetry.io/proto/otlp v1.4.0 // indirect
	go.uber.org/multierr v1.11.0 // indirect
	golang.org/x/text v0.21.0 // indirect
	google.golang.org/genproto/googleapis/api v0.0.0-20241209162323-e6fa225c2576 // indirect
	google.golang.org/genproto/googleapis/rpc v0.0.0-20241209162323-e6fa225c2576 // indirect
	google.golang.org/protobuf v1.35.2 // indirect
)<|MERGE_RESOLUTION|>--- conflicted
+++ resolved
@@ -1,12 +1,8 @@
-<<<<<<< HEAD
 // SPDX-FileCopyrightText: 2025 Deutsche Telekom IT GmbH
 //
 // SPDX-License-Identifier: Apache-2.0
 
-module github.com/caas-team/sparrow
-=======
 module github.com/telekom/sparrow
->>>>>>> 00384051
 
 go 1.23
 
